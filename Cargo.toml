[package]
name = "krustlet"
version = "0.4.0"
authors = [
    "Matt Butcher <matt.butcher@microsoft.com>",
    "Matthew Fisher <matt.fisher@microsoft.com>",
    "Radu Matei <radu.matei@microsoft.com>",
    "Taylor Thomas <taylor.thomas@microsoft.com>",
    "Brian Ketelsen <Brian.Ketelsen@microsoft.com>",
    "Brian Hardock <Brian.Hardock@microsoft.com>",
    "Ryan Levick <rylevick@microsoft.com>",
]
edition = "2018"
default-run = "krustlet-wascc"
license-file = "LICENSE"
description = "A Kubernetes kubelet implementation in Rust, used for running WebAssembly modules in Kubernetes"
repository = "https://github.com/deislabs/krustlet"
documentation = "https://github.com/deislabs/krustlet/tree/master/docs"
readme = "README.md"
keywords = [
    "wasm",
    "wasi",
    "webassembly",
    "kubernetes",
]
exclude = [
    "docs/*",
    "demos/*",
    ".github/*",
    ".gitignore"
]

[badges]
maintenance = { status = "actively-developed" }

[features]
default = ["native-tls"]
native-tls = ["kube/native-tls", "kubelet/kube-native-tls", "wascc-provider/native-tls", "oci-distribution/native-tls"]
rustls-tls = ["kube/rustls-tls", "kubelet/rustls-tls", "wascc-provider/rustls-tls", "oci-distribution/rustls-tls"]

[dependencies]
anyhow = "1.0"
tokio = { version = "0.2", features = ["macros", "rt-threaded", "time"] }
kube = { version= "0.35", default-features = false }
env_logger = "0.7"
<<<<<<< HEAD
kubelet = { path = "./crates/kubelet", version = "0.3", default-features = false, features = ["cli"] }
wascc-provider = { path = "./crates/wascc-provider", version = "0.3", default-features = false }
# wasi-provider = { path = "./crates/wasi-provider", version = "0.3", default-features = false }
oci-distribution = { path = "./crates/oci-distribution", version = "0.2", default-features = false }
=======
kubelet = { path = "./crates/kubelet", version = "0.4", default-features = false, features = ["cli"] }
wascc-provider = { path = "./crates/wascc-provider", version = "0.4", default-features = false }
wasi-provider = { path = "./crates/wasi-provider", version = "0.4", default-features = false }
oci-distribution = { path = "./crates/oci-distribution", version = "0.3", default-features = false }
dirs = "2.0"
hostname = "0.3"
regex = "1.3"
>>>>>>> 18f84eed

[dev-dependencies]
futures = "0.3"
serde_derive = "1.0"
serde_json = "1.0"
serde = "1.0"
k8s-openapi = { version = "0.8", default-features = false, features = ["v1_17"] }
reqwest = { version = "0.10", default-features = false }
tempfile = "3.1"

[workspace]
members = [
    "crates/kubelet",
    "crates/oci-distribution",
    "crates/wascc-logging",
    "crates/wascc-provider"
]


[[bin]]
name = "krustlet-wascc"
path = "src/krustlet-wascc.rs"

<<<<<<< HEAD
# [[bin]]
# name = "krustlet-wasi"
# path = "src/krustlet-wasi.rs"
=======
[[bin]]
name = "krustlet-wasi"
path = "src/krustlet-wasi.rs"

[[bin]]
name = "oneclick"
path = "tests/oneclick/src/main.rs"
>>>>>>> 18f84eed
<|MERGE_RESOLUTION|>--- conflicted
+++ resolved
@@ -43,20 +43,13 @@
 tokio = { version = "0.2", features = ["macros", "rt-threaded", "time"] }
 kube = { version= "0.35", default-features = false }
 env_logger = "0.7"
-<<<<<<< HEAD
-kubelet = { path = "./crates/kubelet", version = "0.3", default-features = false, features = ["cli"] }
-wascc-provider = { path = "./crates/wascc-provider", version = "0.3", default-features = false }
-# wasi-provider = { path = "./crates/wasi-provider", version = "0.3", default-features = false }
-oci-distribution = { path = "./crates/oci-distribution", version = "0.2", default-features = false }
-=======
 kubelet = { path = "./crates/kubelet", version = "0.4", default-features = false, features = ["cli"] }
 wascc-provider = { path = "./crates/wascc-provider", version = "0.4", default-features = false }
-wasi-provider = { path = "./crates/wasi-provider", version = "0.4", default-features = false }
-oci-distribution = { path = "./crates/oci-distribution", version = "0.3", default-features = false }
+# wasi-provider = { path = "./crates/wasi-provider", version = "0.4", default-features = false }
+oci-distribution = { path = "./crates/oci-distribution", version = "0.4", default-features = false }
 dirs = "2.0"
 hostname = "0.3"
 regex = "1.3"
->>>>>>> 18f84eed
 
 [dev-dependencies]
 futures = "0.3"
@@ -80,16 +73,11 @@
 name = "krustlet-wascc"
 path = "src/krustlet-wascc.rs"
 
-<<<<<<< HEAD
+
 # [[bin]]
 # name = "krustlet-wasi"
 # path = "src/krustlet-wasi.rs"
-=======
-[[bin]]
-name = "krustlet-wasi"
-path = "src/krustlet-wasi.rs"
 
 [[bin]]
 name = "oneclick"
-path = "tests/oneclick/src/main.rs"
->>>>>>> 18f84eed
+path = "tests/oneclick/src/main.rs"